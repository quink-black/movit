--- conflicted
+++ resolved
@@ -214,13 +214,8 @@
 	case GL_SRGB8_ALPHA8:
 		format = GL_RGBA;
 		break;
-<<<<<<< HEAD
-	case GL_RGB32F_ARB:
-	case GL_RGB16F_ARB:
-=======
 	case GL_RGB32F:
 	case GL_RGB16F:
->>>>>>> d2977599
 	case GL_RGB8:
 	case GL_SRGB8:
 		format = GL_RGB;
@@ -446,15 +441,6 @@
 	case GL_SRGB8_ALPHA8:
 		bytes_per_pixel = 4;
 		break;
-<<<<<<< HEAD
-	case GL_RGB32F_ARB:
-		bytes_per_pixel = 12;
-		break;
-	case GL_RGB16F_ARB:
-		bytes_per_pixel = 6;
-		break;
-=======
->>>>>>> d2977599
 	case GL_RGB8:
 	case GL_SRGB8:
 		bytes_per_pixel = 3;
